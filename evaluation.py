"""
This module contains functions to evaluate quiz responses in bulk using LLMs and cache the results.
Functions:
1. get_guidelines - Get the guidelines for a question using an LLM (cached)
2. get_quiz_responses - Get all responses for a quiz based on the quiz ID from the Cockroach database (cached)
3. get_all_questions - Get all questions for a quiz from MongoDB (cached)
4. bulk_evaluate_quiz_responses - Evaluate all responses for a quiz with rubric caching and parallel processing

"""

import os
import json
from dotenv import load_dotenv
import asyncio
from typing import Dict, List
from model import score, LLMProvider, get_llm, generate_guidelines
import itertools
from tqdm import tqdm
from redis import Redis
from utils.misc import DateTimeEncoder, remove_html_tags
from utils.code_eval import evaluate_coding_question

load_dotenv()
CACHE_EX = int(os.getenv('CACHE_EXPIRY', 3600))  # Cache expiry time in seconds


async def get_guidelines(redis_client: Redis, llm, question_id: str, question: str, expected_answer: str,
                         total_score: int):
    """
    Get the guidelines for a question from the cache.
    """
    cached_guidelines = redis_client.get(question_id + '_guidelines_cache')
    if cached_guidelines:
        return json.loads(cached_guidelines)
    guidelines = None
    for i in range(10):
        guidelines = await generate_guidelines(llm, question, expected_answer, total_score)
        if guidelines['guidelines'].startswith("Error:") or guidelines['guidelines'].startswith(
                "Error processing response:"):
            print("Error in generating guidelines. Retrying")
            print("Guidelines:", guidelines)
            continue
        break
    if guidelines is not None:
        redis_client.set(question_id + '_guidelines_cache', json.dumps(guidelines), ex=CACHE_EX)
        print("Guidelines generated for", question_id)
        print(repr(guidelines))
    return guidelines


def get_quiz_responses(cursor, redis_client: Redis, quiz_id: str, save_to_file=True):
    """
    Get all responses for a quiz based on the quiz ID from the Cockroach database.

    QuizResult Schema:
    [{
    "id": "cm5mbro5700br8pe36z0wh8ko",
    "studentId": "cm4tnp0o000b9dji9djqsjvfw",
    "quizId": "cm5ly4fgu00b28pe3sx17kiur",
    "score": 16.0,
    "submittedAt": "2025-01-07 10:25:44.442000",
    "responses": {
      "677cb6bcdee1edc79b6c4333": ["2"],
      question_id : [answer]
        ...
    },
    "violations": "",
    "questionMarks": {
      "677cb6bcdee1edc79b6c4333": 0,
      question_id : marks
        ...
    },
    "totalScore": 45.0,
    "remarks": null
  }
    },...]

    Where, question_id can be matched with the questions retrived from mongo

    :param cursor: PostgresSQL cursor for database operations
    :param redis_client: Redis client for caching
    :param quiz_id: The ID of the quiz to retrieve responses for
    :param save_to_file: Save the responses to a file (default: True)
    """
    cached_responses = redis_client.get(quiz_id + '_responses_evalcache')
    if cached_responses:
        print("Responses Cache hit!")
        return json.loads(cached_responses)

    query = """
        SELECT * FROM "QuizResult" WHERE "quizId" = %s;
    """
    cursor.execute(query, (quiz_id,))
    quiz_responses = cursor.fetchall()

    for response in quiz_responses:
        response['id'] = str(response['id'])
        response['submittedAt'] = str(response['submittedAt'])

    redis_client.set(f'{quiz_id}_responses_evalcache', json.dumps(quiz_responses), ex=CACHE_EX)

    if save_to_file:
        try:
            with open(f'data/json/quiz_responses_{quiz_id}.json', 'w') as f:
                json.dump(quiz_responses, f, indent=4)
        except IOError as e:
            print(f"Error writing to file: {e}")

    return quiz_responses


def get_all_questions(mongo_db, redis_client: Redis, quiz_id: str, save_to_file=True):
    """
    Get all questions for a quiz from MongoDB
    :param mongo_db: The MongoDB database object i.e, client[db]
    :param redis_client: Redis client for caching
    :param quiz_id: The ID of the quiz to retrieve questions for
    :param save_to_file: Save the questions to a file (default: True)
    """
    cached_questions = redis_client.get(quiz_id + '_questions_evalcache')
    if cached_questions:
        print("Questions Cache hit!")
        return json.loads(cached_questions)

    collection = mongo_db['NEW_QUESTIONS']
    query = {"quizId": quiz_id}
    questions = list(collection.find(query))

    for question in questions:
        question['_id'] = str(question['_id'])

    redis_client.set(f'{quiz_id}_questions_evalcache', json.dumps(questions, cls=DateTimeEncoder), ex=CACHE_EX)

    if save_to_file:
        try:
            with open(f'data/json/quiz_questions_{quiz_id}.json', 'w') as f:
                json.dump(questions, f, indent=4, cls=DateTimeEncoder)
        except IOError as e:
            print(f"Error writing to file: {e}")
    return questions


async def bulk_evaluate_quiz_responses(quiz_id: str, pg_cursor, pg_conn, mongo_db,
                                       redis_client: Redis, save_to_file=True):  # TODO: Handle Errors
    """
    Evaluate all responses for a quiz with rubric caching and parallel processing.

    :param quiz_id: The ID of the quiz to evaluate
    :param pg_cursor: PostgresSQL cursor from database.get_postgres_cursor() - for getting quiz responses
    :param pg_conn: PostgresSQL connection from database.get_postgres_cursor() - for updating the database with results
    :param mongo_db: MongoDB database from database.get_mongo_client() - for getting questions
    :param redis_client: Redis client from database.get_redis_client() - for caching
    :param save_to_file: Save the evaluated responses to a file (default: True)
    """
    quiz_responses = get_quiz_responses(cursor=pg_cursor, redis_client=redis_client, quiz_id=quiz_id,
                                        save_to_file=save_to_file)
    questions = get_all_questions(mongo_db=mongo_db, redis_client=redis_client, quiz_id=quiz_id,
                                  save_to_file=save_to_file)

    keys = [os.getenv("GROQ_API_KEY3"), os.getenv("GROQ_API_KEY2"), os.getenv("GROQ_API_KEY4"),
            os.getenv("GROQ_API_KEY"), os.getenv("GROQ_API_KEY5")]
    groq_api_keys = itertools.cycle(keys)

    for i, key in enumerate(keys, start=1):
        print(f"Key {i}: {key}")

    for quiz_result in tqdm(quiz_responses, desc="Evaluating quiz responses"):
        if quiz_result["remarks"] is None:
            quiz_result["remarks"] = {}
        if quiz_result["questionMarks"] is None:
            quiz_result["questionMarks"] = {}
        quiz_result["totalScore"] = 0
        for question in questions:
            qid = str(question["_id"])

            if qid not in quiz_result["responses"]:
                # and not (qid not in quiz_result["remarks"] and quiz_result["remarks"] is not None):
                continue

            if question.get("type", "").upper() == "MCQ":
                student_answers = quiz_result["responses"][qid]
                correct_answers = question["answer"]
                if set(student_answers) == set(correct_answers): #TODO: Check if this is the correct way to compare
                    mcq_score = question.get("marks", 1)
                else:
                    mcq_score = 0
                quiz_result["questionMarks"].update({qid: mcq_score})
                quiz_result["totalScore"] += mcq_score

            elif question.get("type", "").upper() == "DESCRIPTIVE":
<<<<<<< HEAD
                clean_question = remove_html_tags(question['question']).strip()
=======
                question['question'] = remove_html_tags(question['question']).strip()
>>>>>>> 0b2cc068
                student_answers = quiz_result["responses"][qid]
                current_llm = get_llm(LLMProvider.GROQ, next(groq_api_keys, None))
                question_guidelines = await question.get("guidelines",
                                                         get_guidelines(redis_client=redis_client,
                                                                        question_id=qid,
                                                                        llm=current_llm,
                                                                        question=clean_question,
                                                                        expected_answer=question["explanation"],
                                                                        total_score=question.get("marks", 5)))
                score_res = await score(
                    llm=current_llm,
                    question=clean_question,
                    student_ans=" ".join(student_answers),  # TODO: What the...? Why are we joining the answers?
                    expected_ans=" ".join(question["explanation"]),
                    total_score=question.get("marks", 10),
                    guidelines=question_guidelines
                )

                # Catch silent errors
                for i in range(10):
                    if score_res["breakdown"].startswith("Error:") and score_res['rubric'].startswith("Error:"):
                        print("Encountered Error. Retrying with a different API key with i=", i)
                        if i < 5:
                            current_llm = get_llm(LLMProvider.GROQ, next(groq_api_keys))
                        else:
                            print("All API keys for SpecDec exhausted. Checking for Versatile")
                            current_llm = get_llm(LLMProvider.GROQ, next(groq_api_keys, 'llama-3.3-70b-versatile'))

                        score_res = await score(
                            llm=current_llm,
                            question=clean_question,
                            student_ans=" ".join(student_answers),
                            expected_ans=" ".join(question["explanation"]),
                            total_score=question.get("marks", 10),
                            guidelines=question["guidelines"]
                        )
                    else:
                        break
                else:
                    if score_res["breakdown"].startswith("Error:") and score_res['rubric'].startswith("Error:"):
                        raise Exception("Failed to evaluate the response. All API keys exhausted.")

                quiz_result["questionMarks"].update({qid: score_res["score"]})
                quiz_result["totalScore"] += score_res["score"]

                quiz_result["remarks"][
                    qid] = f"### Reason:\n{score_res['reason']}\n\n{score_res['breakdown']}{score_res['rubric']}\n\n"

            elif question.get("type", "").upper() == "CODING":
                response = quiz_result["responses"][qid]
                driver_code = question["driverCode"]
                coding_score, _ = evaluate_coding_question(
                    student_response=response[0],
                    driver_code=driver_code,
                    test_cases_count=len(question.get("testcases"))
                )
                quiz_result["questionMarks"].update({qid: coding_score})
                quiz_result["totalScore"] += coding_score

            elif question.get("type", "").upper() == "TRUE_FALSE":
                response = quiz_result["responses"][qid]
                correct_answer = question["answer"]
                if response[0] == correct_answer:
                    tf_score = question.get("marks", 1)
                else:
                    tf_score = 0
                quiz_result["questionMarks"].update({qid: tf_score})
                quiz_result["totalScore"] += tf_score

        # Calculate total score
        quiz_result["score"] = sum(quiz_result["questionMarks"].values())
        # print(f"Score for {quiz_result['studentId']}: {quiz_result['score']}")
        # Write evaluated responses to file everytime a response is evaluated
        if save_to_file:
            try:
                with open(f'data/json/quiz_responses_evaluated_{quiz_id}.json', 'w') as f:
                    json.dump(quiz_responses, f, indent=4)
            except IOError as e:
                print(f"Error writing to file: {e}")

    # Save results back to database
    # for result in quiz_responses:
    #     pg_cursor.execute(
    #         """UPDATE "QuizResult" 
    #            SET "score" = %s, "remarks" = %s, "questionMarks" = %s 
    #            WHERE "id" = %s""",
    #         (result["score"], json.dumps(result["remarks"]), 
    #          json.dumps(result["questionMarks"]), result["id"])
    #     )
    # pg_conn.commit()

    return quiz_responses  # TODO: Update return message to be more meaningful


if __name__ == "__main__":
    from database import get_postgres_cursor, get_mongo_client, get_redis_client

    my_pg_cursor, my_pg_conn = get_postgres_cursor()
    my_mongo_db = get_mongo_client()
    my_redis_client = get_redis_client()

    my_quiz_id = "cm64n3edl0006xyrxnp4llbe4"

    # Evaluate quiz responses
    asyncio.run(bulk_evaluate_quiz_responses(
        quiz_id=my_quiz_id,
        pg_cursor=my_pg_cursor,
        pg_conn=my_pg_conn,
        mongo_db=my_mongo_db,
        redis_client=my_redis_client,
        save_to_file=True)
    )

    # Get quiz results
    # my_results = get_quiz_responses(my_pg_cursor, my_redis_client, my_quiz_id)
    # with open('data/json/quiz_responses_quiz3.json', 'w') as f:
    #     json.dump(my_results, f, indent=4)

    # Get all questions
    # my_questions = get_all_questions(my_mongo_db, my_redis_client, my_quiz_id)
    # with open('data/json/quiz_questions_quiz3.json', 'w') as f:
    #     json.dump(my_questions, f, indent=4, cls=DateTimeEncoder)<|MERGE_RESOLUTION|>--- conflicted
+++ resolved
@@ -17,6 +17,7 @@
 import itertools
 from tqdm import tqdm
 from redis import Redis
+from utils.misc import DateTimeEncoder, remove_html_tags
 from utils.misc import DateTimeEncoder, remove_html_tags
 from utils.code_eval import evaluate_coding_question
 
@@ -48,6 +49,7 @@
     return guidelines
 
 
+def get_quiz_responses(cursor, redis_client: Redis, quiz_id: str, save_to_file=True):
 def get_quiz_responses(cursor, redis_client: Redis, quiz_id: str, save_to_file=True):
     """
     Get all responses for a quiz based on the quiz ID from the Cockroach database.
@@ -81,6 +83,7 @@
     :param redis_client: Redis client for caching
     :param quiz_id: The ID of the quiz to retrieve responses for
     :param save_to_file: Save the responses to a file (default: True)
+    :param save_to_file: Save the responses to a file (default: True)
     """
     cached_responses = redis_client.get(quiz_id + '_responses_evalcache')
     if cached_responses:
@@ -110,11 +113,13 @@
 
 
 def get_all_questions(mongo_db, redis_client: Redis, quiz_id: str, save_to_file=True):
+def get_all_questions(mongo_db, redis_client: Redis, quiz_id: str, save_to_file=True):
     """
     Get all questions for a quiz from MongoDB
     :param mongo_db: The MongoDB database object i.e, client[db]
     :param redis_client: Redis client for caching
     :param quiz_id: The ID of the quiz to retrieve questions for
+    :param save_to_file: Save the questions to a file (default: True)
     :param save_to_file: Save the questions to a file (default: True)
     """
     cached_questions = redis_client.get(quiz_id + '_questions_evalcache')
@@ -142,6 +147,7 @@
 
 async def bulk_evaluate_quiz_responses(quiz_id: str, pg_cursor, pg_conn, mongo_db,
                                        redis_client: Redis, save_to_file=True):  # TODO: Handle Errors
+                                       redis_client: Redis, save_to_file=True):  # TODO: Handle Errors
     """
     Evaluate all responses for a quiz with rubric caching and parallel processing.
 
@@ -151,6 +157,7 @@
     :param mongo_db: MongoDB database from database.get_mongo_client() - for getting questions
     :param redis_client: Redis client from database.get_redis_client() - for caching
     :param save_to_file: Save the evaluated responses to a file (default: True)
+    :param save_to_file: Save the evaluated responses to a file (default: True)
     """
     quiz_responses = get_quiz_responses(cursor=pg_cursor, redis_client=redis_client, quiz_id=quiz_id,
                                         save_to_file=save_to_file)
@@ -170,6 +177,7 @@
         if quiz_result["questionMarks"] is None:
             quiz_result["questionMarks"] = {}
         quiz_result["totalScore"] = 0
+        quiz_result["totalScore"] = 0
         for question in questions:
             qid = str(question["_id"])
 
@@ -180,19 +188,17 @@
             if question.get("type", "").upper() == "MCQ":
                 student_answers = quiz_result["responses"][qid]
                 correct_answers = question["answer"]
+                if set(student_answers) == set(correct_answers): #TODO: Check if this is the correct way to compare
                 if set(student_answers) == set(correct_answers): #TODO: Check if this is the correct way to compare
                     mcq_score = question.get("marks", 1)
                 else:
                     mcq_score = 0
                 quiz_result["questionMarks"].update({qid: mcq_score})
                 quiz_result["totalScore"] += mcq_score
+                quiz_result["totalScore"] += mcq_score
 
             elif question.get("type", "").upper() == "DESCRIPTIVE":
-<<<<<<< HEAD
                 clean_question = remove_html_tags(question['question']).strip()
-=======
-                question['question'] = remove_html_tags(question['question']).strip()
->>>>>>> 0b2cc068
                 student_answers = quiz_result["responses"][qid]
                 current_llm = get_llm(LLMProvider.GROQ, next(groq_api_keys, None))
                 question_guidelines = await question.get("guidelines",
@@ -238,6 +244,8 @@
                 quiz_result["questionMarks"].update({qid: score_res["score"]})
                 quiz_result["totalScore"] += score_res["score"]
 
+                quiz_result["totalScore"] += score_res["score"]
+
                 quiz_result["remarks"][
                     qid] = f"### Reason:\n{score_res['reason']}\n\n{score_res['breakdown']}{score_res['rubric']}\n\n"
 
@@ -251,6 +259,7 @@
                 )
                 quiz_result["questionMarks"].update({qid: coding_score})
                 quiz_result["totalScore"] += coding_score
+                quiz_result["totalScore"] += coding_score
 
             elif question.get("type", "").upper() == "TRUE_FALSE":
                 response = quiz_result["responses"][qid]
@@ -260,6 +269,7 @@
                 else:
                     tf_score = 0
                 quiz_result["questionMarks"].update({qid: tf_score})
+                quiz_result["totalScore"] += tf_score
                 quiz_result["totalScore"] += tf_score
 
         # Calculate total score
